--- conflicted
+++ resolved
@@ -3,7 +3,7 @@
 from typing import List
 from .data_handler import ComplianceFlag, ComplianceResult, DomainKnowledge, load_regulations, load_regulations_by_directory
 from .llm import LLMProvider
-<<<<<<< HEAD
+import time
 from .rag_system import query_all_collections
 
 PROMPT_TEMPLATE = """
@@ -29,28 +29,23 @@
 Response:
 """
 
-=======
-import time
->>>>>>> be3bcd2a
 
 class LLMCompliancePipeline:
     def __init__(self, llm_provider: LLMProvider, location: str | None = None):
         """Initialize the pipeline with an LLM provider."""
         self.llm_provider = llm_provider
         self.domain_knowledge = DomainKnowledge()
-<<<<<<< HEAD
-        self.regulations = load_regulations_by_directory()
-=======
         self.regulations_by_directory = None
         self.regulations = load_regulations(location=location)
         self.location = location
         if location is None:
             self.regulations_by_directory = load_regulations_by_directory()
-            
+
     def filter_and_flatten_files(self, decisions: dict[str, dict[str, any]], regulations: dict[str, dict[str, any]]) -> list[str]:
         """
         Filters out regulation directories that are not relevant and returns a flat list of file paths
         from the remaining directories.
+        self.regulations = load_regulations_by_directory()
 
         Args:
             decisions: Output of filter_relevant_regulation_dirs
@@ -66,7 +61,6 @@
                 files = reg_entry.get("files", [])
                 filtered_files.extend(files)
         return filtered_files
->>>>>>> be3bcd2a
 
 ##    def filter_relevant_regulation_dirs(self, feature_name: str, feature_description: str) -> dict:
 ##        """
@@ -114,7 +108,7 @@
         for directory, data in self.regulations_by_directory.items():
             context = data.get("context", "")
             regulation_sections.append(f"Directory: {directory}\nContext: {context}")
-        
+
         all_contexts = "\n\n".join(regulation_sections)
 
         # Build the full prompt
@@ -153,7 +147,7 @@
                 }
                 for directory in self.regulations_by_directory
             }
-    
+
     def create_compliance_prompt(self, feature_name: str, feature_description: str) -> str:
         """
         Creates the prompt for the LLM based on the feature data and loaded regulations.
@@ -165,7 +159,7 @@
             files_to_include = {file_path: content for file_path, content in self.regulations.items() if file_path in filenames_to_include}
         else:
             files_to_include = self.regulations
-            
+
         regulations_text = "\n\n".join([
             f"--- Regulation from file: {file_path} ---\n{content}"
             for file_path, content in files_to_include.items()
@@ -195,13 +189,8 @@
 
     def analyze_feature(self, feature_name: str, feature_description: str) -> ComplianceResult:
         """Analyze a single feature for compliance requirements."""
-<<<<<<< HEAD
         # prompt = self.create_compliance_prompt(
         #     feature_name, feature_description)
-=======
-        prompt = self.create_compliance_prompt(
-            feature_name, feature_description)
->>>>>>> be3bcd2a
         try:
             # Retrieve documents using the custom retriever
             query = f"{feature_name} - {feature_description}"
