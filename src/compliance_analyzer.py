--- conflicted
+++ resolved
@@ -10,12 +10,8 @@
         """Initialize the pipeline with an LLM provider."""
         self.llm_provider = llm_provider
         self.domain_knowledge = DomainKnowledge()
-<<<<<<< HEAD
-        self.regulations = load_regulations(location=location)
-=======
-        ##self.regulations = load_regulations()
+        ##self.regulations = load_regulations(location=location)
         self.regulations = load_regulations_by_directory()
->>>>>>> 745c7bdb
 
     def filter_relevant_regulation_dirs(self, feature_name: str, feature_description: str) -> dict:
         """
@@ -54,7 +50,7 @@
                 }
         return decisions
 
-    def create_compliance_prompt(self, feature_name: str, feature_description: str, regulationfiles: []) -> str:
+    def create_compliance_prompt(self, feature_name: str, feature_description: str) -> str:
         """
         Creates the prompt for the LLM based on the feature data and loaded regulations.
         """
@@ -126,7 +122,6 @@
             feature_description = row['feature_description']
             print(f"[{idx+1}/{len(df)}] Analyzing: {feature_name}")
             regulationfiles = []
-            for i in decisions:
             result = self.analyze_feature(feature_name, feature_description)
             results.append(result)
         return results